--- conflicted
+++ resolved
@@ -75,93 +75,6 @@
       return next(new ErrorResponse("Invalid coordinates provided", 400));
     }
 
-<<<<<<< HEAD
-    try {
-        // Validate coordinates
-        const validateCoordinates = (coords) => {
-            if (Array.isArray(coords)) {
-                return coords.every(
-                    (c) =>
-                        typeof c.latitude === "number" &&
-                        typeof c.longitude === "number" &&
-                        !isNaN(c.latitude) &&
-                        !isNaN(c.longitude) &&
-                        c.latitude >= -90 &&
-                        c.latitude <= 90 &&
-                        c.longitude >= -180 &&
-                        c.longitude <= 180
-                );
-            }
-            return (
-                typeof coords.latitude === "number" &&
-                typeof coords.longitude === "number" &&
-                !isNaN(coords.latitude) &&
-                !isNaN(coords.longitude) &&
-                coords.latitude >= -90 &&
-                coords.latitude <= 90 &&
-                coords.longitude >= -180 &&
-                coords.longitude <= 180
-            );
-        };
-
-        if (!validateCoordinates(origins) || !validateCoordinates(destinations)) {
-            return next(new ErrorResponse("Invalid coordinates provided", 400));
-        }
-
-        // Format origins
-        const originsStr = Array.isArray(origins) ? origins.map((o) => `${o.latitude},${o.longitude}`).join("|") : `${origins.latitude},${origins.longitude}`;
-
-        // Format destinations
-        const destinationsStr = Array.isArray(destinations) ? destinations.map((d) => `${d.latitude},${d.longitude}`).join("|") : `${destinations.latitude},${destinations.longitude}`;
-
-        const distanceUrl = `https://routes.googleapis.com/directions/v2:computeRoutes?key=${process.env.GOOGLE_MAPS_API_KEY}`;
-
-        const requestBody = {
-            origin: {
-                location: {
-                    latLng: Array.isArray(origins) ? { latitude: origins[0].latitude, longitude: origins[0].longitude } : { latitude: origins.latitude, longitude: origins.longitude },
-                },
-            },
-            destination: {
-                location: {
-                    latLng: Array.isArray(destinations)
-                        ? { latitude: destinations[0].latitude, longitude: destinations[0].longitude }
-                        : { latitude: destinations.latitude, longitude: destinations.longitude },
-                },
-            },
-            travelMode: "DRIVE",
-            routingPreference: "TRAFFIC_AWARE",
-            computeAlternativeRoutes: false,
-            routeModifiers: {
-                avoidTolls: false,
-                avoidHighways: false,
-            },
-        };
-
-        const response = await axios.post(distanceUrl, requestBody, {
-            headers: {
-                "Content-Type": "application/json",
-                "X-Goog-Api-Key": process.env.GOOGLE_MAPS_API_KEY,
-                "X-Goog-FieldMask": "routes.duration,routes.distanceMeters,routes.polyline.encodedPolyline",
-            },
-        });
-
-        if (!response.data || !response.data.routes || response.data.routes.length === 0) {
-            return next(new ErrorResponse("No route found between the provided locations", 404));
-        }
-
-        res.status(200).json({
-            success: true,
-            data: {
-                distance: response.data.routes[0].distanceMeters,
-                duration: response.data.routes[0].duration,
-                polyline: response.data.routes[0].polyline.encodedPolyline,
-            },
-        });
-    } catch (error) {
-        console.error("Distance calculation error:", error.response?.data || error.message);
-        return next(new ErrorResponse(error.response?.data?.error?.message || "Failed to calculate distance", error.response?.status || 500));
-=======
     // Use Distance Matrix API URL and GET request
     const distanceUrl = `https://maps.googleapis.com/maps/api/distancematrix/json?origins=${encodeURIComponent(
       originsStr
@@ -171,7 +84,6 @@
 
     if (response.data.status !== "OK") {
       return next(new ErrorResponse(`Distance calculation failed: ${response.data.status}`, 400));
->>>>>>> c943e004
     }
 
     res.status(200).json({ success: true, data: response.data });
